--- conflicted
+++ resolved
@@ -1847,11 +1847,7 @@
     {
         int nErr = WSAGetLastError();
         if (nErr == WSAEADDRINUSE)
-<<<<<<< HEAD
-            strError = strprintf(_("Unable to bind to %s on this computer. LBRYcrd Core is probably already running."), addrBind.ToString());
-=======
             strError = strprintf(_("Unable to bind to %s on this computer. %s is probably already running."), addrBind.ToString(), _(PACKAGE_NAME));
->>>>>>> d2899501
         else
             strError = strprintf(_("Unable to bind to %s on this computer (bind returned error %s)"), addrBind.ToString(), NetworkErrorString(nErr));
         LogPrintf("%s\n", strError);
