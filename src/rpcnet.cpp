// Copyright (c) 2009-2014 The Bitcoin Core developers
// Distributed under the MIT software license, see the accompanying
// file COPYING or http://www.opensource.org/licenses/mit-license.php.

#include "rpcserver.h"

#include "chainparams.h"
#include "clientversion.h"
#include "main.h"
#include "net.h"
#include "netbase.h"
#include "protocol.h"
#include "sync.h"
#include "timedata.h"
#include "ui_interface.h"
#include "util.h"
#include "utilstrencodings.h"
#include "version.h"

#include <boost/foreach.hpp>

#include <univalue.h>

using namespace std;

UniValue getconnectioncount(const UniValue& params, bool fHelp)
{
    if (fHelp || params.size() != 0)
        throw runtime_error(
            "getconnectioncount\n"
            "\nReturns the number of connections to other nodes.\n"
            "\nbResult:\n"
            "n          (numeric) The connection count\n"
            "\nExamples:\n"
            + HelpExampleCli("getconnectioncount", "")
            + HelpExampleRpc("getconnectioncount", "")
        );

    LOCK2(cs_main, cs_vNodes);

    return (int)vNodes.size();
}

UniValue ping(const UniValue& params, bool fHelp)
{
    if (fHelp || params.size() != 0)
        throw runtime_error(
            "ping\n"
            "\nRequests that a ping be sent to all other nodes, to measure ping time.\n"
            "Results provided in getpeerinfo, pingtime and pingwait fields are decimal seconds.\n"
            "Ping command is handled in queue with all other commands, so it measures processing backlog, not just network ping.\n"
            "\nExamples:\n"
            + HelpExampleCli("ping", "")
            + HelpExampleRpc("ping", "")
        );

    // Request that each node send a ping during next message processing pass
    LOCK2(cs_main, cs_vNodes);

    BOOST_FOREACH(CNode* pNode, vNodes) {
        pNode->fPingQueued = true;
    }

    return NullUniValue;
}

static void CopyNodeStats(std::vector<CNodeStats>& vstats)
{
    vstats.clear();

    LOCK(cs_vNodes);
    vstats.reserve(vNodes.size());
    BOOST_FOREACH(CNode* pnode, vNodes) {
        CNodeStats stats;
        pnode->copyStats(stats);
        vstats.push_back(stats);
    }
}

UniValue getpeerinfo(const UniValue& params, bool fHelp)
{
    if (fHelp || params.size() != 0)
        throw runtime_error(
            "getpeerinfo\n"
            "\nReturns data about each connected network node as a json array of objects.\n"
            "\nbResult:\n"
            "[\n"
            "  {\n"
            "    \"id\": n,                   (numeric) Peer index\n"
            "    \"addr\":\"host:port\",      (string) The ip address and port of the peer\n"
            "    \"addrlocal\":\"ip:port\",   (string) local address\n"
            "    \"services\":\"xxxxxxxxxxxxxxxx\",   (string) The services offered\n"
            "    \"lastsend\": ttt,           (numeric) The time in seconds since epoch (Jan 1 1970 GMT) of the last send\n"
            "    \"lastrecv\": ttt,           (numeric) The time in seconds since epoch (Jan 1 1970 GMT) of the last receive\n"
            "    \"bytessent\": n,            (numeric) The total bytes sent\n"
            "    \"bytesrecv\": n,            (numeric) The total bytes received\n"
            "    \"conntime\": ttt,           (numeric) The connection time in seconds since epoch (Jan 1 1970 GMT)\n"
            "    \"timeoffset\": ttt,         (numeric) The time offset in seconds\n"
            "    \"pingtime\": n,             (numeric) ping time\n"
            "    \"minping\": n,              (numeric) minimum observed ping time\n"
            "    \"pingwait\": n,             (numeric) ping wait\n"
            "    \"version\": v,              (numeric) The peer version, such as 7001\n"
            "    \"subver\": \"/Satoshi:0.8.5/\",  (string) The string version\n"
            "    \"inbound\": true|false,     (boolean) Inbound (true) or Outbound (false)\n"
            "    \"startingheight\": n,       (numeric) The starting height (block) of the peer\n"
            "    \"banscore\": n,             (numeric) The ban score\n"
            "    \"synced_headers\": n,       (numeric) The last header we have in common with this peer\n"
            "    \"synced_blocks\": n,        (numeric) The last block we have in common with this peer\n"
            "    \"inflight\": [\n"
            "       n,                        (numeric) The heights of blocks we're currently asking from this peer\n"
            "       ...\n"
            "    ]\n"
            "  }\n"
            "  ,...\n"
            "]\n"
            "\nExamples:\n"
            + HelpExampleCli("getpeerinfo", "")
            + HelpExampleRpc("getpeerinfo", "")
        );

    LOCK(cs_main);

    vector<CNodeStats> vstats;
    CopyNodeStats(vstats);

    UniValue ret(UniValue::VARR);

    BOOST_FOREACH(const CNodeStats& stats, vstats) {
        UniValue obj(UniValue::VOBJ);
        CNodeStateStats statestats;
        bool fStateStats = GetNodeStateStats(stats.nodeid, statestats);
        obj.push_back(Pair("id", stats.nodeid));
        obj.push_back(Pair("addr", stats.addrName));
        if (!(stats.addrLocal.empty()))
            obj.push_back(Pair("addrlocal", stats.addrLocal));
        obj.push_back(Pair("services", strprintf("%016x", stats.nServices)));
        obj.push_back(Pair("lastsend", stats.nLastSend));
        obj.push_back(Pair("lastrecv", stats.nLastRecv));
        obj.push_back(Pair("bytessent", stats.nSendBytes));
        obj.push_back(Pair("bytesrecv", stats.nRecvBytes));
        obj.push_back(Pair("conntime", stats.nTimeConnected));
        obj.push_back(Pair("timeoffset", stats.nTimeOffset));
        obj.push_back(Pair("pingtime", stats.dPingTime));
        obj.push_back(Pair("minping", stats.dPingMin));
        if (stats.dPingWait > 0.0)
            obj.push_back(Pair("pingwait", stats.dPingWait));
        obj.push_back(Pair("version", stats.nVersion));
        // Use the sanitized form of subver here, to avoid tricksy remote peers from
        // corrupting or modifiying the JSON output by putting special characters in
        // their ver message.
        obj.push_back(Pair("subver", stats.cleanSubVer));
        obj.push_back(Pair("inbound", stats.fInbound));
        obj.push_back(Pair("startingheight", stats.nStartingHeight));
        if (fStateStats) {
            obj.push_back(Pair("banscore", statestats.nMisbehavior));
            obj.push_back(Pair("synced_headers", statestats.nSyncHeight));
            obj.push_back(Pair("synced_blocks", statestats.nCommonHeight));
            UniValue heights(UniValue::VARR);
            BOOST_FOREACH(int height, statestats.vHeightInFlight) {
                heights.push_back(height);
            }
            obj.push_back(Pair("inflight", heights));
        }
        obj.push_back(Pair("whitelisted", stats.fWhitelisted));

        ret.push_back(obj);
    }

    return ret;
}

UniValue addnode(const UniValue& params, bool fHelp)
{
    string strCommand;
    if (params.size() == 2)
        strCommand = params[1].get_str();
    if (fHelp || params.size() != 2 ||
        (strCommand != "onetry" && strCommand != "add" && strCommand != "remove"))
        throw runtime_error(
            "addnode \"node\" \"add|remove|onetry\"\n"
            "\nAttempts add or remove a node from the addnode list.\n"
            "Or try a connection to a node once.\n"
            "\nArguments:\n"
            "1. \"node\"     (string, required) The node (see getpeerinfo for nodes)\n"
            "2. \"command\"  (string, required) 'add' to add a node to the list, 'remove' to remove a node from the list, 'onetry' to try a connection to the node once\n"
            "\nExamples:\n"
            + HelpExampleCli("addnode", "\"192.168.0.6:8333\" \"onetry\"")
            + HelpExampleRpc("addnode", "\"192.168.0.6:8333\", \"onetry\"")
        );

    string strNode = params[0].get_str();

    if (strCommand == "onetry")
    {
        CAddress addr;
        OpenNetworkConnection(addr, NULL, strNode.c_str());
        return NullUniValue;
    }

    LOCK(cs_vAddedNodes);
    vector<string>::iterator it = vAddedNodes.begin();
    for(; it != vAddedNodes.end(); it++)
        if (strNode == *it)
            break;

    if (strCommand == "add")
    {
        if (it != vAddedNodes.end())
            throw JSONRPCError(RPC_CLIENT_NODE_ALREADY_ADDED, "Error: Node already added");
        vAddedNodes.push_back(strNode);
    }
    else if(strCommand == "remove")
    {
        if (it == vAddedNodes.end())
            throw JSONRPCError(RPC_CLIENT_NODE_NOT_ADDED, "Error: Node has not been added.");
        vAddedNodes.erase(it);
    }

    return NullUniValue;
}

UniValue disconnectnode(const UniValue& params, bool fHelp)
{
    if (fHelp || params.size() != 1)
        throw runtime_error(
            "disconnectnode \"node\" \n"
            "\nImmediately disconnects from the specified node.\n"
            "\nArguments:\n"
            "1. \"node\"     (string, required) The node (see getpeerinfo for nodes)\n"
            "\nExamples:\n"
            + HelpExampleCli("disconnectnode", "\"192.168.0.6:8333\"")
            + HelpExampleRpc("disconnectnode", "\"192.168.0.6:8333\"")
        );

    CNode* pNode = FindNode(params[0].get_str());
    if (pNode == NULL)
        throw JSONRPCError(RPC_CLIENT_NODE_NOT_CONNECTED, "Node not found in connected nodes");

    pNode->fDisconnect = true;

    return NullUniValue;
}

UniValue getaddednodeinfo(const UniValue& params, bool fHelp)
{
    if (fHelp || params.size() < 1 || params.size() > 2)
        throw runtime_error(
            "getaddednodeinfo dns ( \"node\" )\n"
            "\nReturns information about the given added node, or all added nodes\n"
            "(note that onetry addnodes are not listed here)\n"
            "If dns is false, only a list of added nodes will be provided,\n"
            "otherwise connected information will also be available.\n"
            "\nArguments:\n"
            "1. dns        (boolean, required) If false, only a list of added nodes will be provided, otherwise connected information will also be available.\n"
            "2. \"node\"   (string, optional) If provided, return information about this specific node, otherwise all nodes are returned.\n"
            "\nResult:\n"
            "[\n"
            "  {\n"
            "    \"addednode\" : \"192.168.0.201\",   (string) The node ip address\n"
            "    \"connected\" : true|false,          (boolean) If connected\n"
            "    \"addresses\" : [\n"
            "       {\n"
            "         \"address\" : \"192.168.0.201:8333\",  (string) The lbrycrd server host and port\n"
            "         \"connected\" : \"outbound\"           (string) connection, inbound or outbound\n"
            "       }\n"
            "       ,...\n"
            "     ]\n"
            "  }\n"
            "  ,...\n"
            "]\n"
            "\nExamples:\n"
            + HelpExampleCli("getaddednodeinfo", "true")
            + HelpExampleCli("getaddednodeinfo", "true \"192.168.0.201\"")
            + HelpExampleRpc("getaddednodeinfo", "true, \"192.168.0.201\"")
        );

    bool fDns = params[0].get_bool();

    list<string> laddedNodes(0);
    if (params.size() == 1)
    {
        LOCK(cs_vAddedNodes);
        BOOST_FOREACH(const std::string& strAddNode, vAddedNodes)
            laddedNodes.push_back(strAddNode);
    }
    else
    {
        string strNode = params[1].get_str();
        LOCK(cs_vAddedNodes);
        BOOST_FOREACH(const std::string& strAddNode, vAddedNodes) {
            if (strAddNode == strNode)
            {
                laddedNodes.push_back(strAddNode);
                break;
            }
        }
        if (laddedNodes.size() == 0)
            throw JSONRPCError(RPC_CLIENT_NODE_NOT_ADDED, "Error: Node has not been added.");
    }

    UniValue ret(UniValue::VARR);
    if (!fDns)
    {
        BOOST_FOREACH (const std::string& strAddNode, laddedNodes) {
            UniValue obj(UniValue::VOBJ);
            obj.push_back(Pair("addednode", strAddNode));
            ret.push_back(obj);
        }
        return ret;
    }

    list<pair<string, vector<CService> > > laddedAddreses(0);
    BOOST_FOREACH(const std::string& strAddNode, laddedNodes) {
        vector<CService> vservNode(0);
        if(Lookup(strAddNode.c_str(), vservNode, Params().GetDefaultPort(), fNameLookup, 0))
            laddedAddreses.push_back(make_pair(strAddNode, vservNode));
        else
        {
            UniValue obj(UniValue::VOBJ);
            obj.push_back(Pair("addednode", strAddNode));
            obj.push_back(Pair("connected", false));
            UniValue addresses(UniValue::VARR);
            obj.push_back(Pair("addresses", addresses));
        }
    }

    LOCK(cs_vNodes);
    for (list<pair<string, vector<CService> > >::iterator it = laddedAddreses.begin(); it != laddedAddreses.end(); it++)
    {
        UniValue obj(UniValue::VOBJ);
        obj.push_back(Pair("addednode", it->first));

        UniValue addresses(UniValue::VARR);
        bool fConnected = false;
        BOOST_FOREACH(const CService& addrNode, it->second) {
            bool fFound = false;
            UniValue node(UniValue::VOBJ);
            node.push_back(Pair("address", addrNode.ToString()));
            BOOST_FOREACH(CNode* pnode, vNodes) {
                if (pnode->addr == addrNode)
                {
                    fFound = true;
                    fConnected = true;
                    node.push_back(Pair("connected", pnode->fInbound ? "inbound" : "outbound"));
                    break;
                }
            }
            if (!fFound)
                node.push_back(Pair("connected", "false"));
            addresses.push_back(node);
        }
        obj.push_back(Pair("connected", fConnected));
        obj.push_back(Pair("addresses", addresses));
        ret.push_back(obj);
    }

    return ret;
}

UniValue getnettotals(const UniValue& params, bool fHelp)
{
    if (fHelp || params.size() > 0)
        throw runtime_error(
            "getnettotals\n"
            "\nReturns information about network traffic, including bytes in, bytes out,\n"
            "and current time.\n"
            "\nResult:\n"
            "{\n"
            "  \"totalbytesrecv\": n,   (numeric) Total bytes received\n"
            "  \"totalbytessent\": n,   (numeric) Total bytes sent\n"
            "  \"timemillis\": t        (numeric) Total cpu time\n"
            "}\n"
            "\nExamples:\n"
            + HelpExampleCli("getnettotals", "")
            + HelpExampleRpc("getnettotals", "")
       );

    UniValue obj(UniValue::VOBJ);
    obj.push_back(Pair("totalbytesrecv", CNode::GetTotalBytesRecv()));
    obj.push_back(Pair("totalbytessent", CNode::GetTotalBytesSent()));
    obj.push_back(Pair("timemillis", GetTimeMillis()));
    return obj;
}

static UniValue GetNetworksInfo()
{
    UniValue networks(UniValue::VARR);
    for(int n=0; n<NET_MAX; ++n)
    {
        enum Network network = static_cast<enum Network>(n);
        if(network == NET_UNROUTABLE)
            continue;
        proxyType proxy;
        UniValue obj(UniValue::VOBJ);
        GetProxy(network, proxy);
        obj.push_back(Pair("name", GetNetworkName(network)));
        obj.push_back(Pair("limited", IsLimited(network)));
        obj.push_back(Pair("reachable", IsReachable(network)));
        obj.push_back(Pair("proxy", proxy.IsValid() ? proxy.proxy.ToStringIPPort() : string()));
        obj.push_back(Pair("proxy_randomize_credentials", proxy.randomize_credentials));
        networks.push_back(obj);
    }
    return networks;
}

UniValue getnetworkinfo(const UniValue& params, bool fHelp)
{
    if (fHelp || params.size() != 0)
        throw runtime_error(
            "getnetworkinfo\n"
            "Returns an object containing various state info regarding P2P networking.\n"
            "\nResult:\n"
            "{\n"
            "  \"version\": xxxxx,                      (numeric) the server version\n"
            "  \"subversion\": \"/Satoshi:x.x.x/\",     (string) the server subversion string\n"
            "  \"protocolversion\": xxxxx,              (numeric) the protocol version\n"
            "  \"localservices\": \"xxxxxxxxxxxxxxxx\", (string) the services we offer to the network\n"
            "  \"timeoffset\": xxxxx,                   (numeric) the time offset\n"
            "  \"connections\": xxxxx,                  (numeric) the number of connections\n"
            "  \"networks\": [                          (array) information per network\n"
            "  {\n"
            "    \"name\": \"xxx\",                     (string) network (ipv4, ipv6 or onion)\n"
            "    \"limited\": true|false,               (boolean) is the network limited using -onlynet?\n"
            "    \"reachable\": true|false,             (boolean) is the network reachable?\n"
            "    \"proxy\": \"host:port\"               (string) the proxy that is used for this network, or empty if none\n"
            "  }\n"
            "  ,...\n"
            "  ],\n"
<<<<<<< HEAD
            "  \"relayfee\": x.xxxxxxxx,                (numeric) minimum relay fee for non-free transactions in LBC/kb\n"
=======
            "  \"relayfee\": x.xxxxxxxx,                (numeric) minimum relay fee for non-free transactions in " + CURRENCY_UNIT + "/kB\n"
>>>>>>> c6de5cc8
            "  \"localaddresses\": [                    (array) list of local addresses\n"
            "  {\n"
            "    \"address\": \"xxxx\",                 (string) network address\n"
            "    \"port\": xxx,                         (numeric) network port\n"
            "    \"score\": xxx                         (numeric) relative score\n"
            "  }\n"
            "  ,...\n"
            "  ]\n"
            "  \"warnings\": \"...\"                    (string) any network warnings (such as alert messages) \n"
            "}\n"
            "\nExamples:\n"
            + HelpExampleCli("getnetworkinfo", "")
            + HelpExampleRpc("getnetworkinfo", "")
        );

    LOCK(cs_main);

    UniValue obj(UniValue::VOBJ);
    obj.push_back(Pair("version",       CLIENT_VERSION));
    obj.push_back(Pair("subversion",    strSubVersion));
    obj.push_back(Pair("protocolversion",PROTOCOL_VERSION));
    obj.push_back(Pair("localservices",       strprintf("%016x", nLocalServices)));
    obj.push_back(Pair("timeoffset",    GetTimeOffset()));
    obj.push_back(Pair("connections",   (int)vNodes.size()));
    obj.push_back(Pair("networks",      GetNetworksInfo()));
    obj.push_back(Pair("relayfee",      ValueFromAmount(::minRelayTxFee.GetFeePerK())));
    UniValue localAddresses(UniValue::VARR);
    {
        LOCK(cs_mapLocalHost);
        BOOST_FOREACH(const PAIRTYPE(CNetAddr, LocalServiceInfo) &item, mapLocalHost)
        {
            UniValue rec(UniValue::VOBJ);
            rec.push_back(Pair("address", item.first.ToString()));
            rec.push_back(Pair("port", item.second.nPort));
            rec.push_back(Pair("score", item.second.nScore));
            localAddresses.push_back(rec);
        }
    }
    obj.push_back(Pair("localaddresses", localAddresses));
    obj.push_back(Pair("warnings",       GetWarnings("statusbar")));
    return obj;
}

UniValue setban(const UniValue& params, bool fHelp)
{
    string strCommand;
    if (params.size() >= 2)
        strCommand = params[1].get_str();
    if (fHelp || params.size() < 2 ||
        (strCommand != "add" && strCommand != "remove"))
        throw runtime_error(
                            "setban \"ip(/netmask)\" \"add|remove\" (bantime) (absolute)\n"
                            "\nAttempts add or remove a IP/Subnet from the banned list.\n"
                            "\nArguments:\n"
                            "1. \"ip(/netmask)\" (string, required) The IP/Subnet (see getpeerinfo for nodes ip) with a optional netmask (default is /32 = single ip)\n"
                            "2. \"command\"      (string, required) 'add' to add a IP/Subnet to the list, 'remove' to remove a IP/Subnet from the list\n"
                            "3. \"bantime\"      (numeric, optional) time in seconds how long (or until when if [absolute] is set) the ip is banned (0 or empty means using the default time of 24h which can also be overwritten by the -bantime startup argument)\n"
                            "4. \"absolute\"     (boolean, optional) If set, the bantime must be a absolute timestamp in seconds since epoch (Jan 1 1970 GMT)\n"
                            "\nExamples:\n"
                            + HelpExampleCli("setban", "\"192.168.0.6\" \"add\" 86400")
                            + HelpExampleCli("setban", "\"192.168.0.0/24\" \"add\"")
                            + HelpExampleRpc("setban", "\"192.168.0.6\", \"add\" 86400")
                            );

    CSubNet subNet;
    CNetAddr netAddr;
    bool isSubnet = false;

    if (params[0].get_str().find("/") != string::npos)
        isSubnet = true;

    if (!isSubnet)
        netAddr = CNetAddr(params[0].get_str());
    else
        subNet = CSubNet(params[0].get_str());

    if (! (isSubnet ? subNet.IsValid() : netAddr.IsValid()) )
        throw JSONRPCError(RPC_CLIENT_NODE_ALREADY_ADDED, "Error: Invalid IP/Subnet");

    if (strCommand == "add")
    {
        if (isSubnet ? CNode::IsBanned(subNet) : CNode::IsBanned(netAddr))
            throw JSONRPCError(RPC_CLIENT_NODE_ALREADY_ADDED, "Error: IP/Subnet already banned");

        int64_t banTime = 0; //use standard bantime if not specified
        if (params.size() >= 3 && !params[2].isNull())
            banTime = params[2].get_int64();

        bool absolute = false;
        if (params.size() == 4 && params[3].isTrue())
            absolute = true;

        isSubnet ? CNode::Ban(subNet, BanReasonManuallyAdded, banTime, absolute) : CNode::Ban(netAddr, BanReasonManuallyAdded, banTime, absolute);

        //disconnect possible nodes
        while(CNode *bannedNode = (isSubnet ? FindNode(subNet) : FindNode(netAddr)))
            bannedNode->fDisconnect = true;
    }
    else if(strCommand == "remove")
    {
        if (!( isSubnet ? CNode::Unban(subNet) : CNode::Unban(netAddr) ))
            throw JSONRPCError(RPC_MISC_ERROR, "Error: Unban failed");
    }

    DumpBanlist(); //store banlist to disk
    uiInterface.BannedListChanged();

    return NullUniValue;
}

UniValue listbanned(const UniValue& params, bool fHelp)
{
    if (fHelp || params.size() != 0)
        throw runtime_error(
                            "listbanned\n"
                            "\nList all banned IPs/Subnets.\n"
                            "\nExamples:\n"
                            + HelpExampleCli("listbanned", "")
                            + HelpExampleRpc("listbanned", "")
                            );

    banmap_t banMap;
    CNode::GetBanned(banMap);

    UniValue bannedAddresses(UniValue::VARR);
    for (banmap_t::iterator it = banMap.begin(); it != banMap.end(); it++)
    {
        CBanEntry banEntry = (*it).second;
        UniValue rec(UniValue::VOBJ);
        rec.push_back(Pair("address", (*it).first.ToString()));
        rec.push_back(Pair("banned_until", banEntry.nBanUntil));
        rec.push_back(Pair("ban_created", banEntry.nCreateTime));
        rec.push_back(Pair("ban_reason", banEntry.banReasonToString()));

        bannedAddresses.push_back(rec);
    }

    return bannedAddresses;
}

UniValue clearbanned(const UniValue& params, bool fHelp)
{
    if (fHelp || params.size() != 0)
        throw runtime_error(
                            "clearbanned\n"
                            "\nClear all banned IPs.\n"
                            "\nExamples:\n"
                            + HelpExampleCli("clearbanned", "")
                            + HelpExampleRpc("clearbanned", "")
                            );

    CNode::ClearBanned();
    DumpBanlist(); //store banlist to disk
    uiInterface.BannedListChanged();

    return NullUniValue;
}<|MERGE_RESOLUTION|>--- conflicted
+++ resolved
@@ -426,11 +426,7 @@
             "  }\n"
             "  ,...\n"
             "  ],\n"
-<<<<<<< HEAD
-            "  \"relayfee\": x.xxxxxxxx,                (numeric) minimum relay fee for non-free transactions in LBC/kb\n"
-=======
             "  \"relayfee\": x.xxxxxxxx,                (numeric) minimum relay fee for non-free transactions in " + CURRENCY_UNIT + "/kB\n"
->>>>>>> c6de5cc8
             "  \"localaddresses\": [                    (array) list of local addresses\n"
             "  {\n"
             "    \"address\": \"xxxx\",                 (string) network address\n"
