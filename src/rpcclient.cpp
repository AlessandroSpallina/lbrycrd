--- conflicted
+++ resolved
@@ -97,7 +97,6 @@
     { "estimatepriority", 0 },
     { "prioritisetransaction", 1 },
     { "prioritisetransaction", 2 },
-<<<<<<< HEAD
     { "claimname", 2},
     { "updateclaim", 2},
     { "abandonclaim", 2},
@@ -108,10 +107,8 @@
     { "supportclaim", 3},
     { "abandonsupport", 2},
     { "gettotalvalueofclaims", 0},
-=======
     { "setban", 2 },
     { "setban", 3 },
->>>>>>> c6de5cc8
 };
 
 class CRPCConvertTable
