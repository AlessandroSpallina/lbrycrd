--- conflicted
+++ resolved
@@ -85,15 +85,9 @@
         consensus.nMajorityEnforceBlockUpgrade = 750;
         consensus.nMajorityRejectBlockOutdated = 950;
         consensus.nMajorityWindow = 1000;
-<<<<<<< HEAD
-        consensus.powLimit = ~arith_uint256(0) >> 16;
+        consensus.powLimit = uint256S("0000ffffffffffffffffffffffffffffffffffffffffffffffffffffffffffff");
         consensus.nPowTargetTimespan = 30 * 60 * 12;//14 * 24 * 60 * 60; // two weeks
         consensus.nPowTargetSpacing = 30;
-=======
-        consensus.powLimit = uint256S("00000000ffffffffffffffffffffffffffffffffffffffffffffffffffffffff");
-        consensus.nPowTargetTimespan = 14 * 24 * 60 * 60; // two weeks
-        consensus.nPowTargetSpacing = 10 * 60;
->>>>>>> 8a100002
         consensus.fPowAllowMinDifficultyBlocks = false;
         /** 
          * The message start string is designed to be unlikely to occur in normal data.
@@ -106,12 +100,8 @@
         pchMessageStart[3] = 0xd9;
         vAlertPubKey = ParseHex("04fc9702847840aaf195de8442ebecedf5b095cdbb9bc716bda9110971b28a49e0ead8564ff0db22209e0374782c093bb899692d524e9d6a6956e7c5ecbcd68284");
         nDefaultPort = 8333;
-<<<<<<< HEAD
         nMinerThreads = 2;
-=======
-        nMinerThreads = 0;
         nPruneAfterHeight = 100000;
->>>>>>> 8a100002
 
         /**
          * Build the genesis block. Note that the output of the genesis coinbase cannot
@@ -165,22 +155,14 @@
         //assert(genesis.hashMerkleRoot == uint256S("0xa7d51d407092059a2beeffab22e65d6176cfb3c33b93515109480aa7c81c9141"));
         assert(genesis.hashMerkleRoot == uint256S("0x93621531f4de4b27d4ffdf785ef12855f2b18687e2141466ff50e2848d83f551"));
 
-        //vSeeds.push_back(CDNSSeedData("bitcoin.sipa.be", "seed.bitcoin.sipa.be"));
-        //vSeeds.push_back(CDNSSeedData("bluematt.me", "dnsseed.bluematt.me"));
-        //vSeeds.push_back(CDNSSeedData("dashjr.org", "dnsseed.bitcoin.dashjr.org"));
-        //vSeeds.push_back(CDNSSeedData("bitcoinstats.com", "seed.bitcoinstats.com"));
-        //vSeeds.push_back(CDNSSeedData("xf2.org", "bitseed.xf2.org"));
-
-<<<<<<< HEAD
+        //vSeeds.push_back(CDNSSeedData("bitcoin.sipa.be", "seed.bitcoin.sipa.be")); // Pieter Wuille
+        //vSeeds.push_back(CDNSSeedData("bluematt.me", "dnsseed.bluematt.me")); // Matt Corallo
+        //vSeeds.push_back(CDNSSeedData("dashjr.org", "dnsseed.bitcoin.dashjr.org")); // Luke Dashjr
+        //vSeeds.push_back(CDNSSeedData("bitcoinstats.com", "seed.bitcoinstats.com")); // Addy Yeow
+        //vSeeds.push_back(CDNSSeedData("xf2.org", "bitseed.xf2.org")); // Jeff Garzik
+
         vSeeds.clear();
         vFixedSeeds.clear();
-=======
-        vSeeds.push_back(CDNSSeedData("bitcoin.sipa.be", "seed.bitcoin.sipa.be")); // Pieter Wuille
-        vSeeds.push_back(CDNSSeedData("bluematt.me", "dnsseed.bluematt.me")); // Matt Corallo
-        vSeeds.push_back(CDNSSeedData("dashjr.org", "dnsseed.bitcoin.dashjr.org")); // Luke Dashjr
-        vSeeds.push_back(CDNSSeedData("bitcoinstats.com", "seed.bitcoinstats.com")); // Addy Yeow
-        vSeeds.push_back(CDNSSeedData("xf2.org", "bitseed.xf2.org")); // Jeff Garzik
->>>>>>> 8a100002
 
         base58Prefixes[PUBKEY_ADDRESS] = std::vector<unsigned char>(1,0);
         base58Prefixes[SCRIPT_ADDRESS] = std::vector<unsigned char>(1,5);
@@ -282,12 +264,8 @@
         genesis.nNonce = 2;
         consensus.hashGenesisBlock = genesis.GetHash();
         nDefaultPort = 18444;
-<<<<<<< HEAD
         //assert(consensus.hashGenesisBlock == uint256("0x0f9188f13cb7b2c71f2a335e3a4fc328bf5beb436012afca590b1a11466e2206"));
-=======
-        assert(consensus.hashGenesisBlock == uint256S("0x0f9188f13cb7b2c71f2a335e3a4fc328bf5beb436012afca590b1a11466e2206"));
         nPruneAfterHeight = 1000;
->>>>>>> 8a100002
 
         vFixedSeeds.clear(); //! Regtest mode doesn't have any fixed seeds.
         vSeeds.clear();  //! Regtest mode doesn't have any DNS seeds.
