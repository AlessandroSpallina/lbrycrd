--- conflicted
+++ resolved
@@ -738,7 +738,20 @@
 bool CClaimTrie::WriteToDisk()
 {
     for (nodeCacheType::iterator itcache = dirtyNodes.begin(); itcache != dirtyNodes.end(); ++itcache)
-        db.updateQueueRow(itcache->first, *(itcache->second));
+    {
+        CClaimTrieNode *pNode = itcache->second;
+        uint32_t num_claims = pNode ? pNode->claims.size() : 0;
+        LogPrintf("%s: Writing %s to disk with %d claims\n", __func__, itcache->first, num_claims);
+        if (pNode)
+        {
+            db.updateQueueRow(itcache->first, *pNode);
+        }
+        else
+        {
+            CClaimTrieNode emptyNode;
+            db.updateQueueRow(itcache->first, emptyNode);
+        }
+    }
 
     dirtyNodes.clear();
     db.writeQueues();
@@ -772,25 +785,21 @@
         LogPrintf("%s: Couldn't read the best block's hash\n", __func__);
     if (!db.Read(CURRENT_HEIGHT, nCurrentHeight))
         LogPrintf("%s: Couldn't read the current height\n", __func__);
-<<<<<<< HEAD
-=======
+
     setExpirationTime(Params().GetConsensus().GetExpirationTime(nCurrentHeight-1));
 
-    boost::scoped_ptr<CDBIterator> pcursor(const_cast<CDBWrapper*>(&db)->NewIterator());
->>>>>>> df4a86a0
-
-    setExpirationTime(Params().GetConsensus().GetExpirationTime(nCurrentHeight-1));
-
-    std::string name;
-    CClaimTrieNode node;
-    if(!db.SeekFirstKey(name, node))
+    std::map<std::string, CClaimTrieNode> nodes;
+    if(!db.seekByKey(nodes))
     {
         return error("%s(): error reading claim trie from disk", __func__);
     }
 
-    if (!InsertFromDisk(name, &node))
-    {
-        return error("%s(): error restoring claim trie from disk", __func__);
+    for(std::map<std::string, CClaimTrieNode>::iterator it=nodes.begin(); it!=nodes.end(); ++it)
+    {
+        if (!InsertFromDisk(it->first, &(it->second)))
+        {
+            return error("%s(): error restoring claim trie from disk", __func__);
+        }
     }
 
     if (check)
@@ -1300,8 +1309,7 @@
         }
         if (itQueue != itQueueRow->second.end())
         {
-            swap(claim, itQueue->second);
-            claim = itQueue->second;
+            std::swap(claim, itQueue->second);
             itQueueNameRow->second.erase(itQueueName);
             itQueueRow->second.erase(itQueue);
 
@@ -1617,7 +1625,7 @@
         }
         if (itQueue != itQueueRow->second.end())
         {
-            swap(support, itQueue->second);
+            std::swap(support, itQueue->second);
             itQueueNameRow->second.erase(itQueueName);
             itQueueRow->second.erase(itQueue);
             return true;
@@ -1687,13 +1695,8 @@
 
 void CClaimTrieCache::removeSupportFromExpirationQueue(const std::string& name, const COutPoint& outPoint, int expirationHeight) const
 {
-<<<<<<< HEAD
     supportExpirationQueueType::iterator itQueueRow = getSupportExpirationQueueCacheRow(expirationHeight, false);
     supportExpirationQueueRowType::iterator itQueue;
-=======
-    expirationQueueType::iterator itQueueRow = getSupportExpirationQueueCacheRow(expirationHeight, false);
-    expirationQueueRowType::iterator itQueue;
->>>>>>> df4a86a0
     if (itQueueRow != supportExpirationQueueCache.end())
     {
         for (itQueue = itQueueRow->second.begin(); itQueue != itQueueRow->second.end(); ++itQueue)
@@ -2253,10 +2256,6 @@
                            nHeightOfLastTakeover);
 }
 
-<<<<<<< HEAD
-=======
-
->>>>>>> df4a86a0
 void CClaimTrieCache::removeAndAddToExpirationQueue(expirationQueueRowType &row, int height, bool increment) const
 {
     for (expirationQueueRowType::iterator e = row.begin(); e != row.end(); ++e)
@@ -2271,15 +2270,9 @@
 
 }
 
-<<<<<<< HEAD
 void CClaimTrieCache::removeAndAddSupportToExpirationQueue(supportExpirationQueueRowType &row, int height, bool increment) const
 {
     for (supportExpirationQueueRowType::iterator e = row.begin(); e != row.end(); ++e)
-=======
-void CClaimTrieCache::removeAndAddSupportToExpirationQueue(expirationQueueRowType &row, int height, bool increment) const
-{
-    for (expirationQueueRowType::iterator e = row.begin(); e != row.end(); ++e)
->>>>>>> df4a86a0
     {
         // remove and insert with new expiration time
         removeSupportFromExpirationQueue(e->name, e->outPoint, height);
@@ -2301,7 +2294,6 @@
     will have their expiration extension removed.
     */
 
-<<<<<<< HEAD
     expirationQueueType dirtyExpirationQueueRows;
     if (!base->db.getQueueMap(dirtyExpirationQueueRows))
     {
@@ -2317,19 +2309,10 @@
     for (expirationQueueType::const_iterator i = dirtyExpirationQueueRows.begin(); i != dirtyExpirationQueueRows.end(); ++i)
     {
         int height = i->first;
-=======
-    // look through dirty expiration queues
-    std::set<int> dirtyHeights;
-    for (expirationQueueType::const_iterator i = base->dirtyExpirationQueueRows.begin(); i != base->dirtyExpirationQueueRows.end(); ++i)
-    {
-        int height = i->first;
-        dirtyHeights.insert(height);
->>>>>>> df4a86a0
         expirationQueueRowType row = i->second;
         removeAndAddToExpirationQueue(row, height, increment);
     }
 
-<<<<<<< HEAD
     for (supportExpirationQueueType::const_iterator i = dirtySupportExpirationQueueRows.begin(); i != dirtySupportExpirationQueueRows.end(); ++i)
     {
         int height = i->first;
@@ -2338,58 +2321,4 @@
     }
 
     return true;
-}
-=======
-    std::set<int> dirtySupportHeights;
-    for (expirationQueueType::const_iterator i = base->dirtySupportExpirationQueueRows.begin(); i != base->dirtySupportExpirationQueueRows.end(); ++i)
-    {
-        int height = i->first;
-        dirtySupportHeights.insert(height);
-        expirationQueueRowType row = i->second;
-        removeAndAddSupportToExpirationQueue(row, height, increment);
-    }
-
-
-    //look through db for expiration queues, if we haven't already found it in dirty expiration queue
-    boost::scoped_ptr<CDBIterator> pcursor(const_cast<CDBWrapper*>(&base->db)->NewIterator());
-    pcursor->SeekToFirst();
-    while (pcursor->Valid())
-    {
-        std::pair<char, int> key;
-        if (pcursor->GetKey(key))
-        {
-            int height = key.second;
-            // if we've looked throught this in dirtyExprirationQueueRows, don't use it
-            // because its stale
-            if ((key.first == EXP_QUEUE_ROW) & (dirtyHeights.count(height) == 0))
-            {
-                expirationQueueRowType row;
-                if (pcursor->GetValue(row))
-                {
-                    removeAndAddToExpirationQueue(row, height, increment);
-                }
-                else
-                {
-                    return error("%s(): error reading expiration queue rows from disk", __func__);
-                }
-            }
-            else if ((key.first == SUPPORT_EXP_QUEUE_ROW) & (dirtySupportHeights.count(height) == 0))
-            {
-                expirationQueueRowType row;
-                if (pcursor->GetValue(row))
-                {
-                    removeAndAddSupportToExpirationQueue(row, height, increment);
-                }
-                else
-                {
-                    return error("%s(): error reading support expiration queue rows from disk", __func__);
-                }
-            }
-
-        }
-        pcursor->Next();
-    }
-
-    return true;
-}
->>>>>>> df4a86a0
+}