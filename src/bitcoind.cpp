--- conflicted
+++ resolved
@@ -87,11 +87,7 @@
         else
         {
             strUsage += "\n" + _("Usage:") + "\n" +
-<<<<<<< HEAD
-                  "  lbrycrdd [options]                     " + _("Start Bitcoin Core Daemon") + "\n";
-=======
-                  "  bitcoind [options]                     " + strprintf(_("Start %s Daemon"), _(PACKAGE_NAME)) + "\n";
->>>>>>> d2899501
+                  "  lbrycrdd [options]                     " + strprintf(_("Start %s Daemon"), _(PACKAGE_NAME)) + "\n";
 
             strUsage += "\n" + HelpMessage(HMM_BITCOIND);
         }
