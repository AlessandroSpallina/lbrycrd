--- conflicted
+++ resolved
@@ -194,6 +194,7 @@
     if (pwalletMain)
         pwalletMain->Flush(false);
 #endif
+    GenerateBitcoins(false, 0, Params());
     StopNode();
     StopTorControl();
     UnregisterNodeSignals(GetNodeSignals());
@@ -318,17 +319,11 @@
     strUsage += HelpMessageOpt("-version", _("Print version and exit"));
     strUsage += HelpMessageOpt("-alertnotify=<cmd>", _("Execute command when a relevant alert is received or we see a really long fork (%s in cmd is replaced by message)"));
     strUsage += HelpMessageOpt("-blocknotify=<cmd>", _("Execute command when the best block changes (%s in cmd is replaced by block hash)"));
-<<<<<<< HEAD
-    strUsage += HelpMessageOpt("-checkblocks=<n>", strprintf(_("How many blocks to check at startup (default: %u, 0 = all)"), 288));
-    strUsage += HelpMessageOpt("-checklevel=<n>", strprintf(_("How thorough the block verification of -checkblocks is (0-4, default: %u)"), 3));
-    strUsage += HelpMessageOpt("-conf=<file>", strprintf(_("Specify configuration file (default: %s)"), "lbrycrd.conf"));
-=======
     if (showDebug)
         strUsage += HelpMessageOpt("-blocksonly", strprintf(_("Whether to operate in a blocks only mode (default: %u)"), DEFAULT_BLOCKSONLY));
     strUsage += HelpMessageOpt("-checkblocks=<n>", strprintf(_("How many blocks to check at startup (default: %u, 0 = all)"), DEFAULT_CHECKBLOCKS));
     strUsage += HelpMessageOpt("-checklevel=<n>", strprintf(_("How thorough the block verification of -checkblocks is (0-4, default: %u)"), DEFAULT_CHECKLEVEL));
     strUsage += HelpMessageOpt("-conf=<file>", strprintf(_("Specify configuration file (default: %s)"), BITCOIN_CONF_FILENAME));
->>>>>>> d2899501
     if (mode == HMM_BITCOIND)
     {
 #ifndef WIN32
@@ -345,11 +340,7 @@
     strUsage += HelpMessageOpt("-par=<n>", strprintf(_("Set the number of script verification threads (%u to %d, 0 = auto, <0 = leave that many cores free, default: %d)"),
         -GetNumCores(), MAX_SCRIPTCHECK_THREADS, DEFAULT_SCRIPTCHECK_THREADS));
 #ifndef WIN32
-<<<<<<< HEAD
-    strUsage += HelpMessageOpt("-pid=<file>", strprintf(_("Specify pid file (default: %s)"), "lbrycrdd.pid"));
-=======
     strUsage += HelpMessageOpt("-pid=<file>", strprintf(_("Specify pid file (default: %s)"), BITCOIN_PID_FILENAME));
->>>>>>> d2899501
 #endif
     strUsage += HelpMessageOpt("-prune=<n>", strprintf(_("Reduce storage requirements by pruning (deleting) old blocks. This mode is incompatible with -txindex and -rescan. "
             "Warning: Reverting this setting requires re-downloading the entire blockchain. "
@@ -436,6 +427,8 @@
         debugCategories += ", qt";
     strUsage += HelpMessageOpt("-debug=<category>", strprintf(_("Output debugging information (default: %u, supplying <category> is optional)"), 0) + ". " +
         _("If <category> is not supplied or if <category> = 1, output all debugging information.") + _("<category> can be:") + " " + debugCategories + ".");
+    strUsage += HelpMessageOpt("-gen", strprintf(_("Generate coins (default: %u)"), 0));
+    strUsage += HelpMessageOpt("-genproclimit=<n>", strprintf(_("Set the number of threads for coin generation if enabled (-1 = all cores, default: %d)"), 1));
     if (showDebug)
         strUsage += HelpMessageOpt("-nodebug", "Turn off debugging messages, same as -debug=0");
     strUsage += HelpMessageOpt("-help-debug", _("Show all debugging options (usage: --help -help-debug)"));
@@ -485,12 +478,8 @@
     strUsage += HelpMessageOpt("-rpccookiefile=<loc>", _("Location of the auth cookie (default: data dir)"));
     strUsage += HelpMessageOpt("-rpcuser=<user>", _("Username for JSON-RPC connections"));
     strUsage += HelpMessageOpt("-rpcpassword=<pw>", _("Password for JSON-RPC connections"));
-<<<<<<< HEAD
-    strUsage += HelpMessageOpt("-rpcport=<port>", strprintf(_("Listen for JSON-RPC connections on <port> (default: %u or testnet: %u)"), 9245, 19245));
-=======
     strUsage += HelpMessageOpt("-rpcauth=<userpw>", _("Username and hashed password for JSON-RPC connections. The field <userpw> comes in the format: <USERNAME>:<SALT>$<HASH>. A canonical python script is included in share/rpcuser. This option can be specified multiple times"));
     strUsage += HelpMessageOpt("-rpcport=<port>", strprintf(_("Listen for JSON-RPC connections on <port> (default: %u or testnet: %u)"), BaseParams(CBaseChainParams::MAIN).RPCPort(), BaseParams(CBaseChainParams::TESTNET).RPCPort()));
->>>>>>> d2899501
     strUsage += HelpMessageOpt("-rpcallowip=<ip>", _("Allow JSON-RPC connections from specified source. Valid for <ip> are a single IP (e.g. 1.2.3.4), a network/netmask (e.g. 1.2.3.4/255.255.255.0) or a network/CIDR (e.g. 1.2.3.4/24). This option can be specified multiple times"));
     strUsage += HelpMessageOpt("-rpcthreads=<n>", strprintf(_("Set the number of threads to service RPC calls (default: %d)"), DEFAULT_HTTP_THREADS));
     if (showDebug) {
@@ -838,75 +827,7 @@
     // ********************************************************* Step 2: parameter interactions
     const CChainParams& chainparams = Params();
 
-<<<<<<< HEAD
-    // Set this early so that parameter interactions go to console
-    fPrintToConsole = GetBoolArg("-printtoconsole", false);
-    fLogTimestamps = GetBoolArg("-logtimestamps", true);
-    fLogIPs = GetBoolArg("-logips", false);
-
-    LogPrintf("\n\n\n\n\n\n\n\n\n\n\n\n\n\n\n\n\n\n\n\n");
-    LogPrintf("LBRYcrd version %s (%s)\n", FormatFullVersion(), CLIENT_DATE);
-
-    // when specifying an explicit binding address, you want to listen on it
-    // even when -connect or -proxy is specified
-    if (mapArgs.count("-bind")) {
-        if (SoftSetBoolArg("-listen", true))
-            LogPrintf("%s: parameter interaction: -bind set -> setting -listen=1\n", __func__);
-    }
-    if (mapArgs.count("-whitebind")) {
-        if (SoftSetBoolArg("-listen", true))
-            LogPrintf("%s: parameter interaction: -whitebind set -> setting -listen=1\n", __func__);
-    }
-
-    if (mapArgs.count("-connect") && mapMultiArgs["-connect"].size() > 0) {
-        // when only connecting to trusted nodes, do not seed via DNS, or listen by default
-        if (SoftSetBoolArg("-dnsseed", false))
-            LogPrintf("%s: parameter interaction: -connect set -> setting -dnsseed=0\n", __func__);
-        if (SoftSetBoolArg("-listen", false))
-            LogPrintf("%s: parameter interaction: -connect set -> setting -listen=0\n", __func__);
-    }
-
-    if (mapArgs.count("-proxy")) {
-        // to protect privacy, do not listen by default if a default proxy server is specified
-        if (SoftSetBoolArg("-listen", false))
-            LogPrintf("%s: parameter interaction: -proxy set -> setting -listen=0\n", __func__);
-        // to protect privacy, do not use UPNP when a proxy is set. The user may still specify -listen=1
-        // to listen locally, so don't rely on this happening through -listen below.
-        if (SoftSetBoolArg("-upnp", false))
-            LogPrintf("%s: parameter interaction: -proxy set -> setting -upnp=0\n", __func__);
-        // to protect privacy, do not discover addresses by default
-        if (SoftSetBoolArg("-discover", false))
-            LogPrintf("%s: parameter interaction: -proxy set -> setting -discover=0\n", __func__);
-    }
-
-    if (!GetBoolArg("-listen", DEFAULT_LISTEN)) {
-        // do not map ports or try to retrieve public IP when not listening (pointless)
-        if (SoftSetBoolArg("-upnp", false))
-            LogPrintf("%s: parameter interaction: -listen=0 -> setting -upnp=0\n", __func__);
-        if (SoftSetBoolArg("-discover", false))
-            LogPrintf("%s: parameter interaction: -listen=0 -> setting -discover=0\n", __func__);
-    }
-
-    if (mapArgs.count("-externalip")) {
-        // if an explicit public IP is specified, do not try to find others
-        if (SoftSetBoolArg("-discover", false))
-            LogPrintf("%s: parameter interaction: -externalip set -> setting -discover=0\n", __func__);
-    }
-
-    if (GetBoolArg("-salvagewallet", false)) {
-        // Rewrite just private keys: rescan to find transactions
-        if (SoftSetBoolArg("-rescan", true))
-            LogPrintf("%s: parameter interaction: -salvagewallet=1 -> setting -rescan=1\n", __func__);
-    }
-
-    // -zapwallettx implies a rescan
-    if (GetBoolArg("-zapwallettxes", false)) {
-        if (SoftSetBoolArg("-rescan", true))
-            LogPrintf("%s: parameter interaction: -zapwallettxes=<mode> -> setting -rescan=1\n", __func__);
-    }
-=======
     // also see: InitParameterInteraction()
->>>>>>> d2899501
 
     // if using block pruning, then disable txindex
     if (GetArg("-prune", 0)) {
@@ -1062,11 +983,7 @@
 
     // Sanity check
     if (!InitSanityCheck())
-<<<<<<< HEAD
-        return InitError(_("Initialization sanity check failed. LBRYcrd Core is shutting down."));
-=======
         return InitError(strprintf(_("Initialization sanity check failed. %s is shutting down."), _(PACKAGE_NAME)));
->>>>>>> d2899501
 
     std::string strDataDir = GetDataDir().string();
 
@@ -1078,15 +995,9 @@
     try {
         static boost::interprocess::file_lock lock(pathLockFile.string().c_str());
         if (!lock.try_lock())
-<<<<<<< HEAD
-            return InitError(strprintf(_("Cannot obtain a lock on data directory %s. LBRYcrd Core is probably already running."), strDataDir));
-    } catch(const boost::interprocess::interprocess_exception& e) {
-        return InitError(strprintf(_("Cannot obtain a lock on data directory %s. LBRYcrd Core is probably already running.") + " %s.", strDataDir, e.what()));
-=======
             return InitError(strprintf(_("Cannot obtain a lock on data directory %s. %s is probably already running."), strDataDir, _(PACKAGE_NAME)));
     } catch(const boost::interprocess::interprocess_exception& e) {
         return InitError(strprintf(_("Cannot obtain a lock on data directory %s. %s is probably already running.") + " %s.", strDataDir, _(PACKAGE_NAME), e.what()));
->>>>>>> d2899501
     }
 
 #ifndef WIN32
@@ -1456,157 +1367,10 @@
         pwalletMain = NULL;
         LogPrintf("Wallet disabled!\n");
     } else {
-<<<<<<< HEAD
-
-        // needed to restore wallet transaction meta data after -zapwallettxes
-        std::vector<CWalletTx> vWtx;
-
-        if (GetBoolArg("-zapwallettxes", false)) {
-            uiInterface.InitMessage(_("Zapping all transactions from wallet..."));
-
-            pwalletMain = new CWallet(strWalletFile);
-            DBErrors nZapWalletRet = pwalletMain->ZapWalletTx(vWtx);
-            if (nZapWalletRet != DB_LOAD_OK) {
-                uiInterface.InitMessage(_("Error loading wallet.dat: Wallet corrupted"));
-                return false;
-            }
-
-            delete pwalletMain;
-            pwalletMain = NULL;
-        }
-
-        uiInterface.InitMessage(_("Loading wallet..."));
-
-        nStart = GetTimeMillis();
-        bool fFirstRun = true;
-        pwalletMain = new CWallet(strWalletFile);
-        DBErrors nLoadWalletRet = pwalletMain->LoadWallet(fFirstRun);
-        if (nLoadWalletRet != DB_LOAD_OK)
-        {
-            if (nLoadWalletRet == DB_CORRUPT)
-                strErrors << _("Error loading wallet.dat: Wallet corrupted") << "\n";
-            else if (nLoadWalletRet == DB_NONCRITICAL_ERROR)
-            {
-                string msg(_("Warning: error reading wallet.dat! All keys read correctly, but transaction data"
-                             " or address book entries might be missing or incorrect."));
-                InitWarning(msg);
-            }
-            else if (nLoadWalletRet == DB_TOO_NEW)
-                strErrors << _("Error loading wallet.dat: Wallet requires newer version of LBRYcrd Core") << "\n";
-            else if (nLoadWalletRet == DB_NEED_REWRITE)
-            {
-                strErrors << _("Wallet needed to be rewritten: restart LBRYcrd Core to complete") << "\n";
-                LogPrintf("%s", strErrors.str());
-                return InitError(strErrors.str());
-            }
-            else
-                strErrors << _("Error loading wallet.dat") << "\n";
-        }
-
-        if (GetBoolArg("-upgradewallet", fFirstRun))
-        {
-            int nMaxVersion = GetArg("-upgradewallet", 0);
-            if (nMaxVersion == 0) // the -upgradewallet without argument case
-            {
-                LogPrintf("Performing wallet upgrade to %i\n", FEATURE_LATEST);
-                nMaxVersion = CLIENT_VERSION;
-                pwalletMain->SetMinVersion(FEATURE_LATEST); // permanently upgrade the wallet immediately
-            }
-            else
-                LogPrintf("Allowing wallet upgrade up to %i\n", nMaxVersion);
-            if (nMaxVersion < pwalletMain->GetVersion())
-                strErrors << _("Cannot downgrade wallet") << "\n";
-            pwalletMain->SetMaxVersion(nMaxVersion);
-        }
-
-        if (fFirstRun)
-        {
-            // Create new keyUser and set as default key
-            RandAddSeedPerfmon();
-
-            CPubKey newDefaultKey;
-            if (pwalletMain->GetKeyFromPool(newDefaultKey)) {
-                pwalletMain->SetDefaultKey(newDefaultKey);
-                if (!pwalletMain->SetAddressBook(pwalletMain->vchDefaultKey.GetID(), "", "receive"))
-                    strErrors << _("Cannot write default address") << "\n";
-            }
-
-            pwalletMain->SetBestChain(chainActive.GetLocator());
-        }
-
-        LogPrintf("%s", strErrors.str());
-        LogPrintf(" wallet      %15dms\n", GetTimeMillis() - nStart);
-
-        RegisterValidationInterface(pwalletMain);
-
-        CBlockIndex *pindexRescan = chainActive.Tip();
-        if (GetBoolArg("-rescan", false))
-            pindexRescan = chainActive.Genesis();
-        else
-        {
-            CWalletDB walletdb(strWalletFile);
-            CBlockLocator locator;
-            if (walletdb.ReadBestBlock(locator))
-                pindexRescan = FindForkInGlobalIndex(chainActive, locator);
-            else
-                pindexRescan = chainActive.Genesis();
-        }
-        if (chainActive.Tip() && chainActive.Tip() != pindexRescan)
-        {
-            //We can't rescan beyond non-pruned blocks, stop and throw an error
-            //this might happen if a user uses a old wallet within a pruned node
-            // or if he ran -disablewallet for a longer time, then decided to re-enable
-            if (fPruneMode)
-            {
-                CBlockIndex *block = chainActive.Tip();
-                while (block && block->pprev && (block->pprev->nStatus & BLOCK_HAVE_DATA) && block->pprev->nTx > 0 && pindexRescan != block)
-                    block = block->pprev;
-
-                if (pindexRescan != block)
-                    return InitError(_("Prune: last wallet synchronisation goes beyond pruned data. You need to -reindex (download the whole blockchain again in case of pruned node)"));
-            }
-
-            uiInterface.InitMessage(_("Rescanning..."));
-            LogPrintf("Rescanning last %i blocks (from block %i)...\n", chainActive.Height() - pindexRescan->nHeight, pindexRescan->nHeight);
-            nStart = GetTimeMillis();
-            pwalletMain->ScanForWalletTransactions(pindexRescan, true);
-            LogPrintf(" rescan      %15dms\n", GetTimeMillis() - nStart);
-            pwalletMain->SetBestChain(chainActive.GetLocator());
-            nWalletDBUpdated++;
-
-            // Restore wallet transaction metadata after -zapwallettxes=1
-            if (GetBoolArg("-zapwallettxes", false) && GetArg("-zapwallettxes", "1") != "2")
-            {
-                CWalletDB walletdb(strWalletFile);
-
-                BOOST_FOREACH(const CWalletTx& wtxOld, vWtx)
-                {
-                    uint256 hash = wtxOld.GetHash();
-                    std::map<uint256, CWalletTx>::iterator mi = pwalletMain->mapWallet.find(hash);
-                    if (mi != pwalletMain->mapWallet.end())
-                    {
-                        const CWalletTx* copyFrom = &wtxOld;
-                        CWalletTx* copyTo = &mi->second;
-                        copyTo->mapValue = copyFrom->mapValue;
-                        copyTo->vOrderForm = copyFrom->vOrderForm;
-                        copyTo->nTimeReceived = copyFrom->nTimeReceived;
-                        copyTo->nTimeSmart = copyFrom->nTimeSmart;
-                        copyTo->fFromMe = copyFrom->fFromMe;
-                        copyTo->strFromAccount = copyFrom->strFromAccount;
-                        copyTo->nOrderPos = copyFrom->nOrderPos;
-                        copyTo->WriteToDisk(&walletdb);
-                    }
-                }
-            }
-        }
-        pwalletMain->SetBroadcastTransactions(GetBoolArg("-walletbroadcast", true));
-    } // (!fDisableWallet)
-=======
         CWallet::InitLoadWallet();
         if (!pwalletMain)
             return false;
     }
->>>>>>> d2899501
 #else // ENABLE_WALLET
     LogPrintf("No wallet support compiled in!\n");
 #endif // !ENABLE_WALLET
@@ -1678,6 +1442,9 @@
                                          boost::ref(cs_main), boost::cref(pindexBestHeader), nPowTargetSpacing);
     scheduler.scheduleEvery(f, nPowTargetSpacing);
 
+    // Generate coins in the background
+    GenerateBitcoins(GetBoolArg("-gen", false), GetArg("-genproclimit", 1), Params());
+
     // ********************************************************* Step 12: finished
 
     SetRPCWarmupFinished();
